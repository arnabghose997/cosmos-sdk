package integration

import (
	"context"
	"fmt"

	"cosmossdk.io/log"
	"cosmossdk.io/store"
	"cosmossdk.io/store/metrics"
	storetypes "cosmossdk.io/store/types"
	cmtabcitypes "github.com/cometbft/cometbft/abci/types"
	cmtproto "github.com/cometbft/cometbft/proto/tendermint/types"
	dbm "github.com/cosmos/cosmos-db"

	"github.com/cosmos/cosmos-sdk/baseapp"
	"github.com/cosmos/cosmos-sdk/codec"
	codectypes "github.com/cosmos/cosmos-sdk/codec/types"
	"github.com/cosmos/cosmos-sdk/runtime"
	simtestutil "github.com/cosmos/cosmos-sdk/testutil/sims"
	sdk "github.com/cosmos/cosmos-sdk/types"
	"github.com/cosmos/cosmos-sdk/types/module"
	authtx "github.com/cosmos/cosmos-sdk/x/auth/tx"
	authtypes "github.com/cosmos/cosmos-sdk/x/auth/types"
	consensusparamkeeper "github.com/cosmos/cosmos-sdk/x/consensus/keeper"
	consensusparamtypes "github.com/cosmos/cosmos-sdk/x/consensus/types"
)

const appName = "integration-app"

// App is a test application that can be used to test the integration of modules.
type App struct {
	*baseapp.BaseApp

	ctx           sdk.Context
	logger        log.Logger
	moduleManager module.Manager
	queryHelper   *baseapp.QueryServiceTestHelper
}

<<<<<<< HEAD
// NewIntegrationApp creates an application for testing purposes. This application is able to route messages to their respective handlers.
=======
// NewIntegrationApp creates an application for testing purposes. This application
// is able to route messages to their respective handlers.
>>>>>>> 3622eb48
func NewIntegrationApp(
	sdkCtx sdk.Context,
	logger log.Logger,
	keys map[string]*storetypes.KVStoreKey,
	appCodec codec.Codec,
	modules ...module.AppModule,
) *App {
	db := dbm.NewMemDB()

	interfaceRegistry := codectypes.NewInterfaceRegistry()
	for _, module := range modules {
		module.RegisterInterfaces(interfaceRegistry)
	}

	txConfig := authtx.NewTxConfig(codec.NewProtoCodec(interfaceRegistry), authtx.DefaultSignModes)
	bApp := baseapp.NewBaseApp(appName, logger, db, txConfig.TxDecoder(), baseapp.SetChainID(appName))
	bApp.MountKVStores(keys)

	bApp.SetInitChainer(func(ctx sdk.Context, _ *cmtabcitypes.RequestInitChain) (*cmtabcitypes.ResponseInitChain, error) {
		for _, mod := range modules {
			if m, ok := mod.(module.HasGenesis); ok {
				m.InitGenesis(ctx, appCodec, m.DefaultGenesis(appCodec))
			}
		}

		return &cmtabcitypes.ResponseInitChain{}, nil
	})

	moduleManager := module.NewManager(modules...)
	bApp.SetBeginBlocker(func(_ sdk.Context) (sdk.BeginBlock, error) {
		return moduleManager.BeginBlock(sdkCtx)
	})
	bApp.SetEndBlocker(func(_ sdk.Context) (sdk.EndBlock, error) {
		return moduleManager.EndBlock(sdkCtx)
	})

	router := baseapp.NewMsgServiceRouter()
	router.SetInterfaceRegistry(interfaceRegistry)
	bApp.SetMsgServiceRouter(router)

	if keys[consensusparamtypes.StoreKey] != nil {

		// set baseApp param store
		consensusParamsKeeper := consensusparamkeeper.NewKeeper(appCodec, runtime.NewKVStoreService(keys[consensusparamtypes.StoreKey]), authtypes.NewModuleAddress("gov").String(), runtime.EventService{})
		bApp.SetParamStore(consensusParamsKeeper.ParamsStore)

		if err := bApp.LoadLatestVersion(); err != nil {
			panic(fmt.Errorf("failed to load application version from store: %w", err))
		}
		bApp.InitChain(context.Background(), &cmtabcitypes.RequestInitChain{ChainId: appName, ConsensusParams: simtestutil.DefaultConsensusParams})

	} else {
		if err := bApp.LoadLatestVersion(); err != nil {
			panic(fmt.Errorf("failed to load application version from store: %w", err))
		}
		bApp.InitChain(context.Background(), &cmtabcitypes.RequestInitChain{ChainId: appName})
	}

	bApp.Commit(context.TODO(), &cmtabcitypes.RequestCommit{})

	ctx := sdkCtx.WithBlockHeader(cmtproto.Header{ChainID: appName}).WithIsCheckTx(true)

	return &App{
		BaseApp:       bApp,
		logger:        logger,
		ctx:           ctx,
		moduleManager: *moduleManager,
		queryHelper:   baseapp.NewQueryServerTestHelper(ctx, interfaceRegistry),
	}
}

// RunMsg provides the ability to run a message and return the response.
// In order to run a message, the application must have a handler for it.
// These handlers are registered on the application message service router.
// The result of the message execution is returned as an Any type.
// That any type can be unmarshaled to the expected response type.
// If the message execution fails, an error is returned.
func (app *App) RunMsg(msg sdk.Msg, option ...Option) (*codectypes.Any, error) {
	// set options
	cfg := &Config{}
	for _, opt := range option {
		opt(cfg)
	}

	if cfg.AutomaticCommit {
		defer app.Commit(context.TODO(), &cmtabcitypes.RequestCommit{})
	}

	if cfg.AutomaticBeginEndBlock {
		height := app.LastBlockHeight() + 1
		ctx := app.ctx.WithBlockHeight(height).WithChainID(appName)
<<<<<<< HEAD
		app.logger.Info("Running BeginBlock", "height", height)
		app.moduleManager.BeginBlock(ctx)
=======

		app.logger.Info("Running BeginBlock", "height", height)
		app.moduleManager.BeginBlock(ctx)

>>>>>>> 3622eb48
		defer func() {
			app.logger.Info("Running EndBlock", "height", height)
			app.moduleManager.EndBlock(ctx)
		}()
	}

	app.logger.Info("Running msg", "msg", msg.String())

	handler := app.MsgServiceRouter().Handler(msg)
	if handler == nil {
		return nil, fmt.Errorf("handler is nil, can't route message %s: %+v", sdk.MsgTypeURL(msg), msg)
	}

	msgResult, err := handler(app.ctx, msg)
	if err != nil {
		return nil, fmt.Errorf("failed to execute message %s: %w", sdk.MsgTypeURL(msg), err)
	}

	var response *codectypes.Any
	if len(msgResult.MsgResponses) > 0 {
		msgResponse := msgResult.MsgResponses[0]
		if msgResponse == nil {
			return nil, fmt.Errorf("got nil msg response %s in message result: %s", sdk.MsgTypeURL(msg), msgResult.String())
		}

		response = msgResponse
	}

	return response, nil
}

<<<<<<< HEAD
// Context returns the application context. It can be unwraped to a sdk.Context,
=======
// Context returns the application context. It can be unwrapped to a sdk.Context,
>>>>>>> 3622eb48
// with the sdk.UnwrapSDKContext function.
func (app *App) Context() context.Context {
	return app.ctx
}

// QueryHelper returns the application query helper.
// It can be used when registering query services.
func (app *App) QueryHelper() *baseapp.QueryServiceTestHelper {
	return app.queryHelper
}

// CreateMultiStore is a helper for setting up multiple stores for provided modules.
func CreateMultiStore(keys map[string]*storetypes.KVStoreKey, logger log.Logger) storetypes.CommitMultiStore {
	db := dbm.NewMemDB()
	cms := store.NewCommitMultiStore(db, logger, metrics.NewNoOpMetrics())

	for key := range keys {
		cms.MountStoreWithDB(keys[key], storetypes.StoreTypeIAVL, db)
	}

	_ = cms.LoadLatestVersion()
	return cms
}<|MERGE_RESOLUTION|>--- conflicted
+++ resolved
@@ -37,12 +37,8 @@
 	queryHelper   *baseapp.QueryServiceTestHelper
 }
 
-<<<<<<< HEAD
-// NewIntegrationApp creates an application for testing purposes. This application is able to route messages to their respective handlers.
-=======
 // NewIntegrationApp creates an application for testing purposes. This application
 // is able to route messages to their respective handlers.
->>>>>>> 3622eb48
 func NewIntegrationApp(
 	sdkCtx sdk.Context,
 	logger log.Logger,
@@ -134,15 +130,10 @@
 	if cfg.AutomaticBeginEndBlock {
 		height := app.LastBlockHeight() + 1
 		ctx := app.ctx.WithBlockHeight(height).WithChainID(appName)
-<<<<<<< HEAD
-		app.logger.Info("Running BeginBlock", "height", height)
-		app.moduleManager.BeginBlock(ctx)
-=======
 
 		app.logger.Info("Running BeginBlock", "height", height)
 		app.moduleManager.BeginBlock(ctx)
 
->>>>>>> 3622eb48
 		defer func() {
 			app.logger.Info("Running EndBlock", "height", height)
 			app.moduleManager.EndBlock(ctx)
@@ -174,11 +165,7 @@
 	return response, nil
 }
 
-<<<<<<< HEAD
-// Context returns the application context. It can be unwraped to a sdk.Context,
-=======
 // Context returns the application context. It can be unwrapped to a sdk.Context,
->>>>>>> 3622eb48
 // with the sdk.UnwrapSDKContext function.
 func (app *App) Context() context.Context {
 	return app.ctx
