--- conflicted
+++ resolved
@@ -85,14 +85,7 @@
 * [types] Added MinInt and MinUint functions
 * [gaiad] `unsafe_reset_all` now resets addrbook.json
 * [democoin] add x/oracle, x/assoc
-<<<<<<< HEAD
-* [gaiacli] Ledger support added
-  - You can now use a Ledger with `gaiacli --ledger` for all key-related commands
-  - Ledger keys can be named and tracked locally in the key DB
-* [testing] created a randomized testing framework.
-=======
 * [tests] created a randomized testing framework. 
->>>>>>> 4ef83bfb
   - Currently bank has limited functionality in the framework
   - Auth has its invariants checked within the framework
 * [tests] Add WaitForNextNBlocksTM helper method
