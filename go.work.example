go 1.21

toolchain go1.21.0

use (
	.
	./api
	./client/v2
	./collections
	./core
	./depinject
	./errors
	./log
	./math
	./orm
	./simapp
	./tests
	./tests/starship/tests
	./store
	./tools/cosmovisor
	./tools/confix
	./tools/hubl
	./x/accounts
	./x/auth
	./x/authz
	./x/bank
	./x/circuit
	./x/distribution
	./x/evidence
	./x/feegrant
<<<<<<< HEAD
  	./x/gov
=======
 	./x/gov
>>>>>>> 346044af
	./x/group
	./x/mint
	./x/nft
	./x/params
	./x/protocolpool
	./x/slashing
	./x/staking
	./x/tx
	./x/upgrade
)<|MERGE_RESOLUTION|>--- conflicted
+++ resolved
@@ -28,11 +28,7 @@
 	./x/distribution
 	./x/evidence
 	./x/feegrant
-<<<<<<< HEAD
-  	./x/gov
-=======
  	./x/gov
->>>>>>> 346044af
 	./x/group
 	./x/mint
 	./x/nft
