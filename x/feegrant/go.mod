module cosmossdk.io/x/feegrant

go 1.20

require (
	cosmossdk.io/api v0.4.1
	cosmossdk.io/core v0.7.0
	cosmossdk.io/depinject v1.0.0-alpha.3
	cosmossdk.io/errors v1.0.0-beta.7.0.20230524212735-6cabb6aa5741
	cosmossdk.io/log v1.1.0
	cosmossdk.io/math v1.0.1
	cosmossdk.io/store v0.1.0-alpha.1.0.20230524212735-6cabb6aa5741
	github.com/cometbft/cometbft v0.38.0-alpha.2
	github.com/cosmos/cosmos-proto v1.0.0-beta.3
	github.com/cosmos/cosmos-sdk v0.46.0-beta2.0.20230524212735-6cabb6aa5741
	github.com/cosmos/gogoproto v1.4.10
	github.com/golang/mock v1.6.0
	github.com/golang/protobuf v1.5.3
	github.com/grpc-ecosystem/grpc-gateway v1.16.0
	github.com/spf13/cobra v1.7.0
	github.com/stretchr/testify v1.8.4
	google.golang.org/genproto v0.0.0-20230524185152-1884fd1fac28
	google.golang.org/grpc v1.55.0
	google.golang.org/protobuf v1.30.0
	gotest.tools/v3 v3.4.0
)

require (
	cosmossdk.io/collections v0.1.0 // indirect
	cosmossdk.io/x/tx v0.7.0 // indirect
	filippo.io/edwards25519 v1.0.0 // indirect
	github.com/99designs/go-keychain v0.0.0-20191008050251-8e49817e8af4 // indirect
	github.com/99designs/keyring v1.2.1 // indirect
	github.com/DataDog/zstd v1.5.5 // indirect
	github.com/armon/go-metrics v0.4.1 // indirect
	github.com/beorn7/perks v1.0.1 // indirect
	github.com/bgentry/speakeasy v0.1.1-0.20220910012023-760eaf8b6816 // indirect
	github.com/btcsuite/btcd/btcec/v2 v2.3.2 // indirect
	github.com/cenkalti/backoff/v4 v4.1.3 // indirect
	github.com/cespare/xxhash v1.1.0 // indirect
	github.com/cespare/xxhash/v2 v2.2.0 // indirect
	github.com/chzyer/readline v1.5.1 // indirect
	github.com/cockroachdb/errors v1.9.1 // indirect
	github.com/cockroachdb/logtags v0.0.0-20230118201751-21c54148d20b // indirect
	github.com/cockroachdb/pebble v0.0.0-20230525220056-bb4fc9527b3b // indirect
	github.com/cockroachdb/redact v1.1.4 // indirect
	github.com/cometbft/cometbft-db v0.7.0 // indirect
	github.com/cosmos/btcutil v1.0.5 // indirect
	github.com/cosmos/cosmos-db v1.0.0 // indirect
	github.com/cosmos/go-bip39 v1.0.0 // indirect
	github.com/cosmos/gogogateway v1.2.0 // indirect
	github.com/cosmos/iavl v0.21.0 // indirect
	github.com/cosmos/ics23/go v0.10.0 // indirect
	github.com/cosmos/ledger-cosmos-go v0.13.0 // indirect
	github.com/danieljoos/wincred v1.1.2 // indirect
	github.com/davecgh/go-spew v1.1.1 // indirect
	github.com/decred/dcrd/dcrec/secp256k1/v4 v4.2.0 // indirect
	github.com/desertbit/timer v0.0.0-20180107155436-c41aec40b27f // indirect
	github.com/dgraph-io/badger/v2 v2.2007.4 // indirect
	github.com/dgraph-io/ristretto v0.1.1 // indirect
	github.com/dgryski/go-farm v0.0.0-20200201041132-a6ae2369ad13 // indirect
	github.com/dustin/go-humanize v1.0.1 // indirect
	github.com/dvsekhvalnov/jose2go v1.5.0 // indirect
	github.com/fatih/color v1.15.0 // indirect
	github.com/felixge/httpsnoop v1.0.2 // indirect
	github.com/fsnotify/fsnotify v1.6.0 // indirect
	github.com/getsentry/sentry-go v0.21.0 // indirect
	github.com/go-kit/kit v0.12.0 // indirect
	github.com/go-kit/log v0.2.1 // indirect
	github.com/go-logfmt/logfmt v0.6.0 // indirect
	github.com/godbus/dbus v0.0.0-20190726142602-4481cbc300e2 // indirect
	github.com/gogo/googleapis v1.4.1 // indirect
	github.com/gogo/protobuf v1.3.2 // indirect
	github.com/golang/glog v1.1.0 // indirect
	github.com/golang/snappy v0.0.4 // indirect
	github.com/google/btree v1.1.2 // indirect
	github.com/google/go-cmp v0.5.9 // indirect
	github.com/google/orderedcode v0.0.1 // indirect
	github.com/gorilla/handlers v1.5.1 // indirect
	github.com/gorilla/mux v1.8.0 // indirect
	github.com/gorilla/websocket v1.5.0 // indirect
	github.com/grpc-ecosystem/go-grpc-middleware v1.4.0 // indirect
	github.com/gsterjov/go-libsecret v0.0.0-20161001094733-a6f4afe4910c // indirect
	github.com/hashicorp/go-hclog v1.5.0 // indirect
	github.com/hashicorp/go-immutable-radix v1.3.1 // indirect
	github.com/hashicorp/go-plugin v1.4.9 // indirect
	github.com/hashicorp/golang-lru v0.5.5-0.20210104140557-80c98217689d // indirect
	github.com/hashicorp/hcl v1.0.0 // indirect
	github.com/hashicorp/yamux v0.1.1 // indirect
	github.com/hdevalence/ed25519consensus v0.1.0 // indirect
	github.com/huandu/skiplist v1.2.0 // indirect
	github.com/iancoleman/strcase v0.2.0 // indirect
	github.com/improbable-eng/grpc-web v0.15.0 // indirect
	github.com/inconshreveable/mousetrap v1.1.0 // indirect
	github.com/jmhodges/levigo v1.0.0 // indirect
	github.com/klauspost/compress v1.16.5 // indirect
	github.com/kr/pretty v0.3.1 // indirect
	github.com/kr/text v0.2.0 // indirect
	github.com/lib/pq v1.10.7 // indirect
	github.com/libp2p/go-buffer-pool v0.1.0 // indirect
	github.com/linxGnu/grocksdb v1.7.16 // indirect
	github.com/magiconair/properties v1.8.7 // indirect
	github.com/manifoldco/promptui v0.9.0 // indirect
	github.com/mattn/go-colorable v0.1.13 // indirect
	github.com/mattn/go-isatty v0.0.19 // indirect
	github.com/matttproud/golang_protobuf_extensions v1.0.4 // indirect
	github.com/minio/highwayhash v1.0.2 // indirect
	github.com/mitchellh/go-testing-interface v1.14.1 // indirect
	github.com/mitchellh/mapstructure v1.5.0 // indirect
	github.com/mtibben/percent v0.2.1 // indirect
	github.com/oasisprotocol/curve25519-voi v0.0.0-20230110094441-db37f07504ce // indirect
	github.com/oklog/run v1.1.0 // indirect
	github.com/pelletier/go-toml/v2 v2.0.8 // indirect
	github.com/petermattis/goid v0.0.0-20230518223814-80aa455d8761 // indirect
	github.com/pkg/errors v0.9.1 // indirect
	github.com/pmezard/go-difflib v1.0.0 // indirect
	github.com/prometheus/client_golang v1.15.1 // indirect
	github.com/prometheus/client_model v0.4.0 // indirect
	github.com/prometheus/common v0.44.0 // indirect
	github.com/prometheus/procfs v0.10.0 // indirect
	github.com/rcrowley/go-metrics v0.0.0-20201227073835-cf1acfcdf475 // indirect
	github.com/rogpeppe/go-internal v1.10.0 // indirect
	github.com/rs/cors v1.8.3 // indirect
	github.com/rs/zerolog v1.29.1 // indirect
	github.com/sasha-s/go-deadlock v0.3.1 // indirect
	github.com/spf13/afero v1.9.3 // indirect
	github.com/spf13/cast v1.5.1 // indirect
	github.com/spf13/jwalterweatherman v1.1.0 // indirect
	github.com/spf13/pflag v1.0.5 // indirect
	github.com/spf13/viper v1.15.0 // indirect
	github.com/subosito/gotenv v1.4.2 // indirect
	github.com/syndtr/goleveldb v1.0.1-0.20220721030215-126854af5e6d // indirect
	github.com/tecbot/gorocksdb v0.0.0-20191217155057-f0fad39f321c // indirect
	github.com/tendermint/go-amino v0.16.0 // indirect
	github.com/tidwall/btree v1.6.0 // indirect
	github.com/zondax/hid v0.9.1 // indirect
	github.com/zondax/ledger-go v0.14.1 // indirect
	go.etcd.io/bbolt v1.3.6 // indirect
	golang.org/x/crypto v0.9.0 // indirect
	golang.org/x/exp v0.0.0-20230522175609-2e198f4a06a1 // indirect
	golang.org/x/net v0.10.0 // indirect
	golang.org/x/sync v0.2.0 // indirect
	golang.org/x/sys v0.8.0 // indirect
	golang.org/x/term v0.8.0 // indirect
	golang.org/x/text v0.9.0 // indirect
	gopkg.in/ini.v1 v1.67.0 // indirect
	gopkg.in/yaml.v2 v2.4.0 // indirect
	gopkg.in/yaml.v3 v3.0.1 // indirect
	nhooyr.io/websocket v1.8.6 // indirect
	pgregory.net/rapid v0.6.0 // indirect
	sigs.k8s.io/yaml v1.3.0 // indirect
)

replace (
	// TODO: remove me when collections v0.2.0 is released
	cosmossdk.io/collections => ../../collections
	cosmossdk.io/core => ../../core
	cosmossdk.io/store => ../../store
	cosmossdk.io/x/tx => ../tx
<<<<<<< HEAD
	cosmossdk.io/store => ../../store
	cosmossdk.io/x/tx => ../tx
=======
>>>>>>> cac7e89e
	github.com/cosmos/cosmos-sdk => ../../
)<|MERGE_RESOLUTION|>--- conflicted
+++ resolved
@@ -157,10 +157,7 @@
 	cosmossdk.io/core => ../../core
 	cosmossdk.io/store => ../../store
 	cosmossdk.io/x/tx => ../tx
-<<<<<<< HEAD
 	cosmossdk.io/store => ../../store
 	cosmossdk.io/x/tx => ../tx
-=======
->>>>>>> cac7e89e
 	github.com/cosmos/cosmos-sdk => ../../
 )