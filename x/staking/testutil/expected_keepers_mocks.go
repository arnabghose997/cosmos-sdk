--- conflicted
+++ resolved
@@ -90,11 +90,7 @@
 }
 
 // GetAccount mocks base method.
-<<<<<<< HEAD
-func (m *MockAccountKeeper) GetAccount(ctx types0.Context, addr types0.AccAddress) types0.AccountI {
-=======
-func (m *MockAccountKeeper) GetAccount(ctx context.Context, addr types.AccAddress) types.AccountI {
->>>>>>> d29e8eb4
+func (m *MockAccountKeeper) GetAccount(ctx context.Context, addr types0.AccAddress) types0.AccountI {
 	m.ctrl.T.Helper()
 	ret := m.ctrl.Call(m, "GetAccount", ctx, addr)
 	ret0, _ := ret[0].(types0.AccountI)
@@ -108,11 +104,7 @@
 }
 
 // GetModuleAccount mocks base method.
-<<<<<<< HEAD
-func (m *MockAccountKeeper) GetModuleAccount(ctx types0.Context, moduleName string) types0.ModuleAccountI {
-=======
-func (m *MockAccountKeeper) GetModuleAccount(ctx context.Context, moduleName string) types.ModuleAccountI {
->>>>>>> d29e8eb4
+func (m *MockAccountKeeper) GetModuleAccount(ctx context.Context, moduleName string) types0.ModuleAccountI {
 	m.ctrl.T.Helper()
 	ret := m.ctrl.Call(m, "GetModuleAccount", ctx, moduleName)
 	ret0, _ := ret[0].(types0.ModuleAccountI)
@@ -140,11 +132,7 @@
 }
 
 // IterateAccounts mocks base method.
-<<<<<<< HEAD
-func (m *MockAccountKeeper) IterateAccounts(ctx types0.Context, process func(types0.AccountI) bool) {
-=======
-func (m *MockAccountKeeper) IterateAccounts(ctx context.Context, process func(types.AccountI) bool) {
->>>>>>> d29e8eb4
+func (m *MockAccountKeeper) IterateAccounts(ctx context.Context, process func(types0.AccountI) bool) {
 	m.ctrl.T.Helper()
 	m.ctrl.Call(m, "IterateAccounts", ctx, process)
 }
@@ -156,11 +144,7 @@
 }
 
 // SetModuleAccount mocks base method.
-<<<<<<< HEAD
-func (m *MockAccountKeeper) SetModuleAccount(arg0 types0.Context, arg1 types0.ModuleAccountI) {
-=======
-func (m *MockAccountKeeper) SetModuleAccount(arg0 context.Context, arg1 types.ModuleAccountI) {
->>>>>>> d29e8eb4
+func (m *MockAccountKeeper) SetModuleAccount(arg0 context.Context, arg1 types0.ModuleAccountI) {
 	m.ctrl.T.Helper()
 	m.ctrl.Call(m, "SetModuleAccount", arg0, arg1)
 }
