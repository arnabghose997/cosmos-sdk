package simulation

import (
	"fmt"

	"github.com/cosmos/cosmos-sdk/baseapp"
	sdk "github.com/cosmos/cosmos-sdk/types"
	"github.com/cosmos/cosmos-sdk/x/auth"
	"github.com/cosmos/cosmos-sdk/x/bank"
	"github.com/cosmos/cosmos-sdk/x/distribution"
	"github.com/cosmos/cosmos-sdk/x/mock/simulation"
	"github.com/cosmos/cosmos-sdk/x/stake"
	abci "github.com/tendermint/tendermint/abci/types"
)

// AllInvariants runs all invariants of the stake module.
// Currently: total supply, positive power
<<<<<<< HEAD
func AllInvariants(ck bank.Keeper, k stake.Keeper, f auth.FeeCollectionKeeper, d distribution.Keeper, am auth.AccountMapper) simulation.Invariant {
=======
func AllInvariants(ck bank.Keeper, k stake.Keeper, am auth.AccountKeeper) simulation.Invariant {
>>>>>>> 617c3e85
	return func(app *baseapp.BaseApp) error {
		err := SupplyInvariants(ck, k, f, d, am)(app)
		if err != nil {
			return err
		}
		err = PositivePowerInvariant(k)(app)
		if err != nil {
			return err
		}
		err = ValidatorSetInvariant(k)(app)
		return err
	}
}

// SupplyInvariants checks that the total supply reflects all held loose tokens, bonded tokens, and unbonding delegations
// nolint: unparam
<<<<<<< HEAD
func SupplyInvariants(ck bank.Keeper, k stake.Keeper, f auth.FeeCollectionKeeper, d distribution.Keeper, am auth.AccountMapper) simulation.Invariant {
=======
func SupplyInvariants(ck bank.Keeper, k stake.Keeper, am auth.AccountKeeper) simulation.Invariant {
>>>>>>> 617c3e85
	return func(app *baseapp.BaseApp) error {
		ctx := app.NewContext(false, abci.Header{})
		pool := k.GetPool(ctx)

		loose := sdk.ZeroDec()
		bonded := sdk.ZeroDec()
		am.IterateAccounts(ctx, func(acc auth.Account) bool {
			loose = loose.Add(sdk.NewDecFromInt(acc.GetCoins().AmountOf("steak")))
			return false
		})
		k.IterateUnbondingDelegations(ctx, func(_ int64, ubd stake.UnbondingDelegation) bool {
			loose = loose.Add(sdk.NewDecFromInt(ubd.Balance.Amount))
			return false
		})
		k.IterateValidators(ctx, func(_ int64, validator sdk.Validator) bool {
			switch validator.GetStatus() {
			case sdk.Bonded:
				bonded = bonded.Add(validator.GetPower())
			case sdk.Unbonding:
				loose = loose.Add(validator.GetTokens())
			case sdk.Unbonded:
				loose = loose.Add(validator.GetTokens())
			}
			return false
		})

		feePool := d.GetFeePool(ctx)

		// add outstanding fees
		loose = loose.Add(sdk.NewDecFromInt(f.GetCollectedFees(ctx).AmountOf("steak")))

		// add community pool
		loose = loose.Add(feePool.CommunityPool.AmountOf("steak"))

		// add validator distribution pool
		loose = loose.Add(feePool.Pool.AmountOf("steak"))

		// add validator distribution commission and yet-to-be-withdrawn-by-delegators
		d.IterateValidatorDistInfos(ctx, func(_ int64, distInfo distribution.ValidatorDistInfo) (stop bool) {
			loose = loose.Add(distInfo.Pool.AmountOf("steak"))
			loose = loose.Add(distInfo.PoolCommission.AmountOf("steak"))
			return false
		})

		// Loose tokens should equal coin supply plus unbonding delegations plus tokens on unbonded validators
		if !pool.LooseTokens.Equal(loose) {
			return fmt.Errorf("expected loose tokens to equal total steak held by accounts - pool.LooseTokens: %v, sum of account tokens: %v", pool.LooseTokens, loose)
		}

		// Bonded tokens should equal sum of tokens with bonded validators
		if !pool.BondedTokens.Equal(bonded) {
			return fmt.Errorf("expected bonded tokens to equal total steak held by bonded validators - pool.BondedTokens: %v, sum of bonded validator tokens: %v", pool.BondedTokens, bonded)
		}

		return nil
	}
}

// PositivePowerInvariant checks that all stored validators have > 0 power
func PositivePowerInvariant(k stake.Keeper) simulation.Invariant {
	return func(app *baseapp.BaseApp) error {
		ctx := app.NewContext(false, abci.Header{})
		var err error
		k.IterateValidatorsBonded(ctx, func(_ int64, validator sdk.Validator) bool {
			if !validator.GetPower().GT(sdk.ZeroDec()) {
				err = fmt.Errorf("validator with non-positive power stored. (pubkey %v)", validator.GetConsPubKey())
				return true
			}
			return false
		})
		return err
	}
}

// ValidatorSetInvariant checks equivalence of Tendermint validator set and SDK validator set
func ValidatorSetInvariant(k stake.Keeper) simulation.Invariant {
	return func(app *baseapp.BaseApp) error {
		// TODO
		return nil
	}
}<|MERGE_RESOLUTION|>--- conflicted
+++ resolved
@@ -15,11 +15,7 @@
 
 // AllInvariants runs all invariants of the stake module.
 // Currently: total supply, positive power
-<<<<<<< HEAD
-func AllInvariants(ck bank.Keeper, k stake.Keeper, f auth.FeeCollectionKeeper, d distribution.Keeper, am auth.AccountMapper) simulation.Invariant {
-=======
-func AllInvariants(ck bank.Keeper, k stake.Keeper, am auth.AccountKeeper) simulation.Invariant {
->>>>>>> 617c3e85
+func AllInvariants(ck bank.Keeper, k stake.Keeper, f auth.FeeCollectionKeeper, d distribution.Keeper, am auth.AccountKeeper) simulation.Invariant {
 	return func(app *baseapp.BaseApp) error {
 		err := SupplyInvariants(ck, k, f, d, am)(app)
 		if err != nil {
@@ -36,11 +32,7 @@
 
 // SupplyInvariants checks that the total supply reflects all held loose tokens, bonded tokens, and unbonding delegations
 // nolint: unparam
-<<<<<<< HEAD
-func SupplyInvariants(ck bank.Keeper, k stake.Keeper, f auth.FeeCollectionKeeper, d distribution.Keeper, am auth.AccountMapper) simulation.Invariant {
-=======
-func SupplyInvariants(ck bank.Keeper, k stake.Keeper, am auth.AccountKeeper) simulation.Invariant {
->>>>>>> 617c3e85
+func SupplyInvariants(ck bank.Keeper, k stake.Keeper, f auth.FeeCollectionKeeper, d distribution.Keeper, am auth.AccountKeeper) simulation.Invariant {
 	return func(app *baseapp.BaseApp) error {
 		ctx := app.NewContext(false, abci.Header{})
 		pool := k.GetPool(ctx)
