package v1_test

import (
	"testing"

	"github.com/stretchr/testify/require"

	sdkmath "cosmossdk.io/math"
	v1 "cosmossdk.io/x/gov/types/v1"

	"github.com/cosmos/cosmos-sdk/codec/address"
	sdk "github.com/cosmos/cosmos-sdk/types"
)

func TestEmptyGenesis(t *testing.T) {
	state1 := v1.GenesisState{}
	require.True(t, state1.Empty())

	state2 := v1.DefaultGenesisState()
	require.False(t, state2.Empty())
}

func TestValidateGenesis(t *testing.T) {
	codec := address.NewBech32Codec("cosmos")
	params := v1.DefaultParams()

	testCases := []struct {
		name         string
		genesisState func() *v1.GenesisState
		expErrMsg    string
	}{
		{
			name: "valid",
			genesisState: func() *v1.GenesisState {
				return v1.NewGenesisState(v1.DefaultStartingProposalID, params)
			},
		},
		{
			name: "invalid StartingProposalId",
			genesisState: func() *v1.GenesisState {
				return v1.NewGenesisState(0, params)
			},
			expErrMsg: "starting proposal id must be greater than 0",
		},
		{
			name: "invalid min deposit",
			genesisState: func() *v1.GenesisState {
				params1 := params
				params1.MinDeposit = sdk.Coins{{
					Denom:  sdk.DefaultBondDenom,
					Amount: sdkmath.NewInt(-100),
				}}

				return v1.NewGenesisState(v1.DefaultStartingProposalID, params1)
			},
			expErrMsg: "invalid minimum deposit",
		},
		{
			name: "invalid max deposit period",
			genesisState: func() *v1.GenesisState {
				params1 := params
				params1.MaxDepositPeriod = nil

				return v1.NewGenesisState(v1.DefaultStartingProposalID, params1)
			},
			expErrMsg: "maximum deposit period must not be nil",
		},
		{
			name: "invalid quorum",
			genesisState: func() *v1.GenesisState {
				params1 := params
				params1.Quorum = "2"

				return v1.NewGenesisState(v1.DefaultStartingProposalID, params1)
			},
			expErrMsg: "quorom too large",
		},
		{
			name: "invalid threshold",
			genesisState: func() *v1.GenesisState {
				params1 := params
				params1.Threshold = "2"

				return v1.NewGenesisState(v1.DefaultStartingProposalID, params1)
			},
			expErrMsg: "vote threshold too large",
		},
		{
			name: "invalid veto threshold",
			genesisState: func() *v1.GenesisState {
				params1 := params
				params1.VetoThreshold = "2"

				return v1.NewGenesisState(v1.DefaultStartingProposalID, params1)
			},
			expErrMsg: "veto threshold too large",
		},
		{
			name: "duplicate proposals",
			genesisState: func() *v1.GenesisState {
				state := v1.NewGenesisState(v1.DefaultStartingProposalID, params)
				state.Proposals = append(state.Proposals, &v1.Proposal{Id: 1})
				state.Proposals = append(state.Proposals, &v1.Proposal{Id: 1})

				return state
			},
			expErrMsg: "duplicate proposal id: 1",
		},
		{
			name: "duplicate votes",
			genesisState: func() *v1.GenesisState {
				state := v1.NewGenesisState(v1.DefaultStartingProposalID, params)
				state.Proposals = append(state.Proposals, &v1.Proposal{Id: 1})
				state.Votes = append(state.Votes,
					&v1.Vote{
						ProposalId: 1,
						Voter:      "voter",
					},
					&v1.Vote{
						ProposalId: 1,
						Voter:      "voter",
					})

				return state
			},
			expErrMsg: "duplicate vote",
		},
		{
			name: "duplicate deposits",
			genesisState: func() *v1.GenesisState {
				state := v1.NewGenesisState(v1.DefaultStartingProposalID, params)
				state.Proposals = append(state.Proposals, &v1.Proposal{Id: 1})
				state.Deposits = append(state.Deposits,
					&v1.Deposit{
						ProposalId: 1,
						Depositor:  "depositor",
					},
					&v1.Deposit{
						ProposalId: 1,
						Depositor:  "depositor",
					})

				return state
			},
			expErrMsg: "duplicate deposit: proposal_id:1 depositor:\"depositor\"",
		},
		{
			name: "non-existent proposal id in votes",
			genesisState: func() *v1.GenesisState {
				state := v1.NewGenesisState(v1.DefaultStartingProposalID, params)
				state.Votes = append(state.Votes,
					&v1.Vote{
						ProposalId: 1,
						Voter:      "voter",
					})

				return state
			},
			expErrMsg: "vote proposal_id:1 voter:\"voter\"  has non-existent proposal id: 1",
		},
		{
			name: "non-existent proposal id in deposits",
			genesisState: func() *v1.GenesisState {
				state := v1.NewGenesisState(v1.DefaultStartingProposalID, params)
				state.Deposits = append(state.Deposits,
					&v1.Deposit{
						ProposalId: 1,
						Depositor:  "depositor",
					})

				return state
			},
			expErrMsg: "deposit proposal_id:1 depositor:\"depositor\"",
		},
	}

	for _, tc := range testCases {
		tc := tc
		t.Run(tc.name, func(t *testing.T) {
<<<<<<< HEAD
			err := v1.ValidateGenesis(codec, tc.genesisState())
			if tc.expErr {
=======
			err := v1.ValidateGenesis(tc.genesisState())
			if tc.expErrMsg != "" {
>>>>>>> 570ab647
				require.Error(t, err)
				require.ErrorContains(t, err, tc.expErrMsg)
			} else {
				require.NoError(t, err)
			}
		})
	}
}<|MERGE_RESOLUTION|>--- conflicted
+++ resolved
@@ -177,13 +177,8 @@
 	for _, tc := range testCases {
 		tc := tc
 		t.Run(tc.name, func(t *testing.T) {
-<<<<<<< HEAD
 			err := v1.ValidateGenesis(codec, tc.genesisState())
-			if tc.expErr {
-=======
-			err := v1.ValidateGenesis(tc.genesisState())
 			if tc.expErrMsg != "" {
->>>>>>> 570ab647
 				require.Error(t, err)
 				require.ErrorContains(t, err, tc.expErrMsg)
 			} else {
