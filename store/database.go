--- conflicted
+++ resolved
@@ -71,14 +71,9 @@
 	WorkingCommitInfo(version uint64) *CommitInfo
 	GetLatestVersion() (uint64, error)
 	LoadVersion(targetVersion uint64) error
-<<<<<<< HEAD
 	Commit(version uint64) (*CommitInfo, error)
 	GetProof(storeKey string, version uint64, key []byte) (cmtcrypto.ProofOps, error)
-=======
-	Commit() ([]StoreInfo, error)
 	SetInitialVersion(version uint64) error
-	GetProof(storeKey string, version uint64, key []byte) (*ics23.CommitmentProof, error)
->>>>>>> 14e261eb
 
 	// Prune attempts to prune all versions up to and including the provided
 	// version argument. The operation should be idempotent. An error should be
