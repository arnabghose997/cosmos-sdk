--- conflicted
+++ resolved
@@ -20,12 +20,8 @@
 	Hash() []byte
 	WorkingHash() []byte
 	LoadVersion(version uint64) error
-<<<<<<< HEAD
 	Commit() ([]byte, uint64, error)
-=======
-	Commit() ([]byte, error)
 	SetInitialVersion(version uint64) error
->>>>>>> 14e261eb
 	GetProof(version uint64, key []byte) (*ics23.CommitmentProof, error)
 	Prune(version uint64) error
 	Export(version uint64) (Exporter, error)
