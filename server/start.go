package server

import (
	"context"
	"fmt"
	"io"
	"net"
	"os"
	"runtime/pprof"

	pruningtypes "cosmossdk.io/store/pruning/types"
	"github.com/armon/go-metrics"
	"github.com/cometbft/cometbft/abci/server"
	cmtcmd "github.com/cometbft/cometbft/cmd/cometbft/commands"
	cmtcfg "github.com/cometbft/cometbft/config"
	"github.com/cometbft/cometbft/node"
	"github.com/cometbft/cometbft/p2p"
	pvm "github.com/cometbft/cometbft/privval"
	"github.com/cometbft/cometbft/proxy"
	"github.com/cometbft/cometbft/rpc/client/local"
	cmttypes "github.com/cometbft/cometbft/types"
	"github.com/spf13/cobra"
	"github.com/spf13/pflag"
	"golang.org/x/sync/errgroup"
	"google.golang.org/grpc"
	"google.golang.org/grpc/credentials/insecure"

	"github.com/cosmos/cosmos-sdk/client"
	"github.com/cosmos/cosmos-sdk/client/flags"
	"github.com/cosmos/cosmos-sdk/codec"
	"github.com/cosmos/cosmos-sdk/server/api"
	serverconfig "github.com/cosmos/cosmos-sdk/server/config"
	servergrpc "github.com/cosmos/cosmos-sdk/server/grpc"
	servercmtlog "github.com/cosmos/cosmos-sdk/server/log"
	"github.com/cosmos/cosmos-sdk/server/types"
	"github.com/cosmos/cosmos-sdk/telemetry"
	"github.com/cosmos/cosmos-sdk/types/mempool"
	"github.com/cosmos/cosmos-sdk/version"
	genutiltypes "github.com/cosmos/cosmos-sdk/x/genutil/types"
)

const (
	// CometBFT full-node start flags
	flagWithComet          = "with-comet"
	flagAddress            = "address"
	flagTransport          = "transport"
	flagTraceStore         = "trace-store"
	flagCPUProfile         = "cpu-profile"
	FlagMinGasPrices       = "minimum-gas-prices"
	FlagHaltHeight         = "halt-height"
	FlagHaltTime           = "halt-time"
	FlagInterBlockCache    = "inter-block-cache"
	FlagUnsafeSkipUpgrades = "unsafe-skip-upgrades"
	FlagTrace              = "trace"
	FlagInvCheckPeriod     = "inv-check-period"

	FlagPruning             = "pruning"
	FlagPruningKeepRecent   = "pruning-keep-recent"
	FlagPruningInterval     = "pruning-interval"
	FlagIndexEvents         = "index-events"
	FlagMinRetainBlocks     = "min-retain-blocks"
	FlagIAVLCacheSize       = "iavl-cache-size"
	FlagDisableIAVLFastNode = "iavl-disable-fastnode"
	FlagIAVLLazyLoading     = "iavl-lazy-loading"

	// state sync-related flags
	FlagStateSyncSnapshotInterval   = "state-sync.snapshot-interval"
	FlagStateSyncSnapshotKeepRecent = "state-sync.snapshot-keep-recent"

	// api-related flags
	FlagAPIEnable             = "api.enable"
	FlagAPISwagger            = "api.swagger"
	FlagAPIAddress            = "api.address"
	FlagAPIMaxOpenConnections = "api.max-open-connections"
	FlagRPCReadTimeout        = "api.rpc-read-timeout"
	FlagRPCWriteTimeout       = "api.rpc-write-timeout"
	FlagRPCMaxBodyBytes       = "api.rpc-max-body-bytes"
	FlagAPIEnableUnsafeCORS   = "api.enabled-unsafe-cors"

	// gRPC-related flags
	flagGRPCOnly      = "grpc-only"
	flagGRPCEnable    = "grpc.enable"
	flagGRPCAddress   = "grpc.address"
	flagGRPCWebEnable = "grpc-web.enable"

	// mempool flags
	FlagMempoolMaxTxs = "mempool.max-txs"
)

// StartCmd runs the service passed in, either stand-alone or in-process with
// CometBFT.
func StartCmd(appCreator types.AppCreator, defaultNodeHome string) *cobra.Command {
	cmd := &cobra.Command{
		Use:   "start",
		Short: "Run the full node",
		Long: `Run the full node application with CometBFT in or out of process. By
default, the application will run with CometBFT in process.

Pruning options can be provided via the '--pruning' flag or alternatively with '--pruning-keep-recent', and
'pruning-interval' together.

For '--pruning' the options are as follows:

default: the last 362880 states are kept, pruning at 10 block intervals
nothing: all historic states will be saved, nothing will be deleted (i.e. archiving node)
everything: 2 latest states will be kept; pruning at 10 block intervals.
custom: allow pruning options to be manually specified through 'pruning-keep-recent', and 'pruning-interval'

Node halting configurations exist in the form of two flags: '--halt-height' and '--halt-time'. During
the ABCI Commit phase, the node will check if the current block height is greater than or equal to
the halt-height or if the current block time is greater than or equal to the halt-time. If so, the
node will attempt to gracefully shutdown and the block will not be committed. In addition, the node
will not be able to commit subsequent blocks.

For profiling and benchmarking purposes, CPU profiling can be enabled via the '--cpu-profile' flag
which accepts a path for the resulting pprof file.

The node may be started in a 'query only' mode where only the gRPC and JSON HTTP
API services are enabled via the 'grpc-only' flag. In this mode, CometBFT is
bypassed and can be used when legacy queries are needed after an on-chain upgrade
is performed. Note, when enabled, gRPC will also be automatically enabled.
`,
		PreRunE: func(cmd *cobra.Command, _ []string) error {
			serverCtx := GetServerContextFromCmd(cmd)

			// Bind flags to the Context's Viper so the app construction can set
			// options accordingly.
			if err := serverCtx.Viper.BindPFlags(cmd.Flags()); err != nil {
				return err
			}

			_, err := GetPruningOptionsFromFlags(serverCtx.Viper)
			return err
		},
		RunE: func(cmd *cobra.Command, _ []string) error {
			serverCtx := GetServerContextFromCmd(cmd)
			clientCtx, err := client.GetClientQueryContext(cmd)
			if err != nil {
				return err
			}

			withCMT, _ := cmd.Flags().GetBool(flagWithComet)
			if !withCMT {
				serverCtx.Logger.Info("starting ABCI without CometBFT")

				return wrapCPUProfile(serverCtx, func() error {
					return startStandAlone(serverCtx, appCreator)
				})
			}

			return wrapCPUProfile(serverCtx, func() error {
				return startInProcess(serverCtx, clientCtx, appCreator)
			})
		},
	}

	cmd.Flags().String(flags.FlagHome, defaultNodeHome, "The application home directory")
	cmd.Flags().Bool(flagWithComet, true, "Run abci app embedded in-process with CometBFT")
	cmd.Flags().String(flagAddress, "tcp://0.0.0.0:26658", "Listen address")
	cmd.Flags().String(flagTransport, "socket", "Transport protocol: socket, grpc")
	cmd.Flags().String(flagTraceStore, "", "Enable KVStore tracing to an output file")
	cmd.Flags().String(FlagMinGasPrices, "", "Minimum gas prices to accept for transactions; Any fee in a tx must meet this minimum (e.g. 0.01photino;0.0001stake)")
	cmd.Flags().IntSlice(FlagUnsafeSkipUpgrades, []int{}, "Skip a set of upgrade heights to continue the old binary")
	cmd.Flags().Uint64(FlagHaltHeight, 0, "Block height at which to gracefully halt the chain and shutdown the node")
	cmd.Flags().Uint64(FlagHaltTime, 0, "Minimum block time (in Unix seconds) at which to gracefully halt the chain and shutdown the node")
	cmd.Flags().Bool(FlagInterBlockCache, true, "Enable inter-block caching")
	cmd.Flags().String(flagCPUProfile, "", "Enable CPU profiling and write to the provided file")
	cmd.Flags().Bool(FlagTrace, false, "Provide full stack traces for errors in ABCI Log")
	cmd.Flags().String(FlagPruning, pruningtypes.PruningOptionDefault, "Pruning strategy (default|nothing|everything|custom)")
	cmd.Flags().Uint64(FlagPruningKeepRecent, 0, "Number of recent heights to keep on disk (ignored if pruning is not 'custom')")
	cmd.Flags().Uint64(FlagPruningInterval, 0, "Height interval at which pruned heights are removed from disk (ignored if pruning is not 'custom')")
	cmd.Flags().Uint(FlagInvCheckPeriod, 0, "Assert registered invariants every N blocks")
	cmd.Flags().Uint64(FlagMinRetainBlocks, 0, "Minimum block height offset during ABCI commit to prune CometBFT blocks")
	cmd.Flags().Bool(FlagAPIEnable, false, "Define if the API server should be enabled")
	cmd.Flags().Bool(FlagAPISwagger, false, "Define if swagger documentation should automatically be registered (Note: the API must also be enabled)")
	cmd.Flags().String(FlagAPIAddress, serverconfig.DefaultAPIAddress, "the API server address to listen on")
	cmd.Flags().Uint(FlagAPIMaxOpenConnections, 1000, "Define the number of maximum open connections")
	cmd.Flags().Uint(FlagRPCReadTimeout, 10, "Define the CometBFT RPC read timeout (in seconds)")
	cmd.Flags().Uint(FlagRPCWriteTimeout, 0, "Define the CometBFT RPC write timeout (in seconds)")
	cmd.Flags().Uint(FlagRPCMaxBodyBytes, 1000000, "Define the CometBFT maximum request body (in bytes)")
	cmd.Flags().Bool(FlagAPIEnableUnsafeCORS, false, "Define if CORS should be enabled (unsafe - use it at your own risk)")
	cmd.Flags().Bool(flagGRPCOnly, false, "Start the node in gRPC query only mode (no CometBFT process is started)")
	cmd.Flags().Bool(flagGRPCEnable, true, "Define if the gRPC server should be enabled")
	cmd.Flags().String(flagGRPCAddress, serverconfig.DefaultGRPCAddress, "the gRPC server address to listen on")
	cmd.Flags().Bool(flagGRPCWebEnable, true, "Define if the gRPC-Web server should be enabled. (Note: gRPC must also be enabled)")
	cmd.Flags().Uint64(FlagStateSyncSnapshotInterval, 0, "State sync snapshot interval")
	cmd.Flags().Uint32(FlagStateSyncSnapshotKeepRecent, 2, "State sync snapshot to keep")
	cmd.Flags().Bool(FlagDisableIAVLFastNode, false, "Disable fast node for IAVL tree")
	cmd.Flags().Int(FlagMempoolMaxTxs, mempool.DefaultMaxTx, "Sets MaxTx value for the app-side mempool")

	// support old flags name for backwards compatibility
	cmd.Flags().SetNormalizeFunc(func(f *pflag.FlagSet, name string) pflag.NormalizedName {
		if name == "with-tendermint" {
			name = flagWithComet
		}

		return pflag.NormalizedName(name)
	})

	// add support for all CometBFT-specific command line options
	cmtcmd.AddNodeFlags(cmd)
	return cmd
}

func startStandAlone(svrCtx *Context, appCreator types.AppCreator) error {
	addr := svrCtx.Viper.GetString(flagAddress)
	transport := svrCtx.Viper.GetString(flagTransport)
	home := svrCtx.Viper.GetString(flags.FlagHome)

	db, err := openDB(home, GetAppDBBackend(svrCtx.Viper))
	if err != nil {
		return err
	}

	// TODO: Should we be using startTraceServer, and defer closing the traceWriter?
	// right now its left unclosed
	traceWriterFile := svrCtx.Viper.GetString(flagTraceStore)
	traceWriter, err := openTraceWriter(traceWriterFile)
	if err != nil {
		return err
	}

	app := appCreator(svrCtx.Logger, db, traceWriter, svrCtx.Viper)

	config, err := serverconfig.GetConfig(svrCtx.Viper)
	if err != nil {
		return err
	}

	if err := config.ValidateBasic(); err != nil {
		return err
	}

	if _, err := startTelemetry(config); err != nil {
		return err
	}

	emitServerInfoMetrics()

	svr, err := server.NewServer(addr, transport, app)
	if err != nil {
		return fmt.Errorf("error creating listener: %v", err)
	}

	svr.SetLogger(servercmtlog.CometLoggerWrapper{Logger: svrCtx.Logger.With("module", "abci-server")})

	ctx, cancelFn := context.WithCancel(context.Background())
	g, ctx := errgroup.WithContext(ctx)

	// listen for quit signals so the calling parent process can gracefully exit
	ListenForQuitSignals(cancelFn, svrCtx.Logger)

	g.Go(func() error {
		if err := svr.Start(); err != nil {
			svrCtx.Logger.Error("failed to start out-of-process ABCI server", "err", err)
			return err
		}

		// Wait for the calling process to be canceled or close the provided context,
		// so we can gracefully stop the ABCI server.
		<-ctx.Done()
		svrCtx.Logger.Info("stopping the ABCI server...")
		return svr.Stop()
	})

	return g.Wait()
}

func startInProcess(svrCtx *Context, clientCtx client.Context, appCreator types.AppCreator) error {
	cmtCfg := svrCtx.Config
	home := cmtCfg.RootDir

	db, err := openDB(home, GetAppDBBackend(svrCtx.Viper))
	if err != nil {
		return err
	}

	svrCfg, err := getAndValidateConfig(svrCtx)
	if err != nil {
		return err
	}

	traceWriter, traceWriterCleanup, err := setupTraceWriter(svrCtx)
	if err != nil {
		return err
	}

	app := appCreator(svrCtx.Logger, db, traceWriter, svrCtx.Viper)

	// TODO: Move this to only be done if were launching the node. (So not in GRPC-only mode)
	nodeKey, err := p2p.LoadOrGenNodeKey(cmtCfg.NodeKeyFile())
	if err != nil {
		return err
	}

<<<<<<< HEAD
	genDocProvider := getGenDocProvider(cmtCfg)
	genDoc, err := genDocProvider()
	if err != nil {
		return err
	}

=======
>>>>>>> 46119d13
	var (
		tmNode   *node.Node
		gRPCOnly = svrCtx.Viper.GetBool(flagGRPCOnly)
	)

	if gRPCOnly {
		svrCtx.Logger.Info("starting node in gRPC only mode; CometBFT is disabled")
		svrCfg.GRPC.Enable = true
	} else {
		svrCtx.Logger.Info("starting node with ABCI CometBFT in-process")
<<<<<<< HEAD
		tmNode, err = startCmtNode(cmtCfg, genDocProvider, nodeKey, app, svrCtx)
=======
		tmNode, err = startCmtNode(cmtCfg, nodeKey, app, svrCtx)
>>>>>>> 46119d13
		if err != nil {
			return err
		}

		// Add the tx service to the gRPC router. We only need to register this
		// service if API or gRPC is enabled, and avoid doing so in the general
		// case, because it spawns a new local CometBFT RPC client.
		if svrCfg.API.Enable || svrCfg.GRPC.Enable {
			// Re-assign for making the client available below do not use := to avoid
			// shadowing the clientCtx variable.
			clientCtx = clientCtx.WithClient(local.New(tmNode))

			app.RegisterTxService(clientCtx)
			app.RegisterTendermintService(clientCtx)
			app.RegisterNodeService(clientCtx, svrCfg)
		}
	}

	metrics, err := startTelemetry(svrCfg)
	if err != nil {
		return err
	}

	emitServerInfoMetrics()

	ctx, cancelFn := context.WithCancel(context.Background())
	g, ctx := errgroup.WithContext(ctx)

	// listen for quit signals so the calling parent process can gracefully exit
	ListenForQuitSignals(cancelFn, svrCtx.Logger)

	grpcSrv, clientCtx, err := startGrpcServer(ctx, g, svrCfg.GRPC, clientCtx, svrCtx, app)
	if err != nil {
		return err
	}

<<<<<<< HEAD
	clientCtx = clientCtx.WithChainID(genDoc.ChainID)
=======
>>>>>>> 46119d13
	err = startAPIServer(ctx, g, cmtCfg, svrCfg, clientCtx, svrCtx, app, home, grpcSrv, metrics)
	if err != nil {
		return err
	}

	// At this point it is safe to block the process if we're in gRPC-only mode as
	// we do not need to handle any CometBFT related processes.
	if gRPCOnly {
		// wait for signal capture and gracefully return
		return g.Wait()
	}

	// In case the operator has both gRPC and API servers disabled, there is
	// nothing blocking this root process, so we need to block manually, so we'll
	// create an empty blocking loop.
	g.Go(func() error {
		<-ctx.Done()
		return nil
	})

	// deferred cleanup function
	// TODO: Make a generic cleanup function that takes in several func(), and runs them all.
	// then we defer that.
	defer func() {
		if tmNode != nil && tmNode.IsRunning() {
			_ = tmNode.Stop()
		}

		if traceWriterCleanup != nil {
			traceWriterCleanup()
		}
	}()

	// wait for signal capture and gracefully return
	return g.Wait()
}

// TODO: Move nodeKey into being created within the function.
<<<<<<< HEAD
func startCmtNode(
	cfg *cmtcfg.Config,
	genDocProvider node.GenesisDocProvider,
	nodeKey *p2p.NodeKey,
	app types.Application,
	svrCtx *Context,
) (tmNode *node.Node, err error) {
=======
func startCmtNode(cfg *cmtcfg.Config, nodeKey *p2p.NodeKey, app types.Application, svrCtx *Context) (tmNode *node.Node, err error) {
>>>>>>> 46119d13
	tmNode, err = node.NewNode(
		cfg,
		pvm.LoadOrGenFilePV(cfg.PrivValidatorKeyFile(), cfg.PrivValidatorStateFile()),
		nodeKey,
		proxy.NewLocalClientCreator(app),
<<<<<<< HEAD
		genDocProvider,
		cmtcfg.DefaultDBProvider,
=======
		getGenDocProvider(cfg),
		node.DefaultDBProvider,
>>>>>>> 46119d13
		node.DefaultMetricsProvider(cfg.Instrumentation),
		servercmtlog.CometLoggerWrapper{Logger: svrCtx.Logger},
	)
	if err != nil {
		return tmNode, err
	}

	if err := tmNode.Start(); err != nil {
		return tmNode, err
	}
	return tmNode, nil
}

func getAndValidateConfig(svrCtx *Context) (serverconfig.Config, error) {
	config, err := serverconfig.GetConfig(svrCtx.Viper)
	if err != nil {
		return config, err
	}

	if err := config.ValidateBasic(); err != nil {
		return config, err
	}
	return config, nil
}

// returns a function which returns the genesis doc from the genesis file.
func getGenDocProvider(cfg *cmtcfg.Config) func() (*cmttypes.GenesisDoc, error) {
	return func() (*cmttypes.GenesisDoc, error) {
		appGenesis, err := genutiltypes.AppGenesisFromFile(cfg.GenesisFile())
		if err != nil {
			return nil, err
		}

		return appGenesis.ToGenesisDoc()
	}
}

func setupTraceWriter(svrCtx *Context) (traceWriter io.WriteCloser, cleanup func(), err error) {
	traceWriterFile := svrCtx.Viper.GetString(flagTraceStore)
	traceWriter, err = openTraceWriter(traceWriterFile)
	if err != nil {
		return traceWriter, cleanup, err
	}

	// clean up the traceWriter when the server is shutting down
	cleanup = func() {}

	// if flagTraceStore is not used then traceWriter is nil
	if traceWriter != nil {
		cleanup = func() {
			if err = traceWriter.Close(); err != nil {
				svrCtx.Logger.Error("failed to close trace writer", "err", err)
			}
		}
	}

	return traceWriter, cleanup, nil
}

<<<<<<< HEAD
func startGrpcServer(
	ctx context.Context,
	g *errgroup.Group,
	config serverconfig.GRPCConfig,
	clientCtx client.Context,
	svrCtx *Context,
	app types.Application,
) (*grpc.Server, client.Context, error) {
=======
func startGrpcServer(ctx context.Context, g *errgroup.Group, config serverconfig.GRPCConfig, clientCtx client.Context, svrCtx *Context, app types.Application) (
	*grpc.Server, client.Context, error,
) {
>>>>>>> 46119d13
	if !config.Enable {
		// return grpcServer as nil if gRPC is disabled
		return nil, clientCtx, nil
	}
<<<<<<< HEAD

=======
>>>>>>> 46119d13
	_, port, err := net.SplitHostPort(config.Address)
	if err != nil {
		return nil, clientCtx, err
	}

	maxSendMsgSize := config.MaxSendMsgSize
	if maxSendMsgSize == 0 {
		maxSendMsgSize = serverconfig.DefaultGRPCMaxSendMsgSize
	}

	maxRecvMsgSize := config.MaxRecvMsgSize
	if maxRecvMsgSize == 0 {
		maxRecvMsgSize = serverconfig.DefaultGRPCMaxRecvMsgSize
	}

	grpcAddress := fmt.Sprintf("127.0.0.1:%s", port)

	// if gRPC is enabled, configure gRPC client for gRPC gateway
	grpcClient, err := grpc.Dial(
		grpcAddress,
		grpc.WithTransportCredentials(insecure.NewCredentials()),
		grpc.WithDefaultCallOptions(
			grpc.ForceCodec(codec.NewProtoCodec(clientCtx.InterfaceRegistry).GRPCCodec()),
			grpc.MaxCallRecvMsgSize(maxRecvMsgSize),
			grpc.MaxCallSendMsgSize(maxSendMsgSize),
		),
	)
	if err != nil {
		return nil, clientCtx, err
	}

	clientCtx = clientCtx.WithGRPCClient(grpcClient)
	svrCtx.Logger.Debug("gRPC client assigned to client context", "target", grpcAddress)

	grpcSrv, err := servergrpc.NewGRPCServer(clientCtx, app, config)
	if err != nil {
		return nil, clientCtx, err
	}

	// Start the gRPC server in a goroutine. Note, the provided ctx will ensure
	// that the server is gracefully shut down.
	g.Go(func() error {
		return servergrpc.StartGRPCServer(ctx, svrCtx.Logger.With("module", "grpc-server"), config, grpcSrv)
	})
	return grpcSrv, clientCtx, nil
}

<<<<<<< HEAD
func startAPIServer(
	ctx context.Context,
	g *errgroup.Group,
	cmtCfg *cmtcfg.Config,
	svrCfg serverconfig.Config,
	clientCtx client.Context,
	svrCtx *Context,
	app types.Application,
	home string,
	grpcSrv *grpc.Server,
	metrics *telemetry.Metrics,
=======
func startAPIServer(ctx context.Context, g *errgroup.Group, cmtCfg *cmtcfg.Config, svrCfg serverconfig.Config,
	clientCtx client.Context, svrCtx *Context, app types.Application, home string, grpcSrv *grpc.Server, metrics *telemetry.Metrics,
>>>>>>> 46119d13
) error {
	if !svrCfg.API.Enable {
		return nil
	}
<<<<<<< HEAD

	clientCtx = clientCtx.WithHomeDir(home)
=======
	// TODO: Why do we reload and unmarshal the entire genesis doc in order to get the chain ID.
	// surely theres a better way. This is likely a serious node start time overhead.
	genDocProvider := getGenDocProvider(cmtCfg)
	genDoc, err := genDocProvider()
	if err != nil {
		return err
	}

	clientCtx = clientCtx.WithHomeDir(home).WithChainID(genDoc.ChainID)
>>>>>>> 46119d13

	apiSrv := api.New(clientCtx, svrCtx.Logger.With("module", "api-server"), grpcSrv)
	app.RegisterAPIRoutes(apiSrv, svrCfg.API)

	if svrCfg.Telemetry.Enabled {
		apiSrv.SetTelemetry(metrics)
	}

	g.Go(func() error {
		return apiSrv.Start(ctx, svrCfg)
	})
<<<<<<< HEAD

=======
>>>>>>> 46119d13
	return nil
}

func startTelemetry(cfg serverconfig.Config) (*telemetry.Metrics, error) {
	if !cfg.Telemetry.Enabled {
		return nil, nil
	}

	return telemetry.New(cfg.Telemetry)
}

// wrapCPUProfile starts CPU profiling, if enabled, and executes the provided
// callbackFn in a separate goroutine, then will wait for that callback to
// return.
//
// NOTE: We expect the caller to handle graceful shutdown and signal handling.
func wrapCPUProfile(svrCtx *Context, callbackFn func() error) error {
	if cpuProfile := svrCtx.Viper.GetString(flagCPUProfile); cpuProfile != "" {
		f, err := os.Create(cpuProfile)
		if err != nil {
			return err
		}

		svrCtx.Logger.Info("starting CPU profiler", "profile", cpuProfile)

		if err := pprof.StartCPUProfile(f); err != nil {
			return err
		}

		defer func() {
			svrCtx.Logger.Info("stopping CPU profiler", "profile", cpuProfile)
			pprof.StopCPUProfile()

			if err := f.Close(); err != nil {
				svrCtx.Logger.Info("failed to close cpu-profile file", "profile", cpuProfile, "err", err.Error())
			}
		}()
	}

	errCh := make(chan error)
	go func() {
		errCh <- callbackFn()
	}()

	return <-errCh
}

// emitServerInfoMetrics emits server info related metrics using application telemetry.
func emitServerInfoMetrics() {
	var ls []metrics.Label

	versionInfo := version.NewInfo()
	if len(versionInfo.GoVersion) > 0 {
		ls = append(ls, telemetry.NewLabel("go", versionInfo.GoVersion))
	}
	if len(versionInfo.CosmosSdkVersion) > 0 {
		ls = append(ls, telemetry.NewLabel("version", versionInfo.CosmosSdkVersion))
	}

	if len(ls) == 0 {
		return
	}

	telemetry.SetGaugeWithLabels([]string{"server", "info"}, 1, ls)
}<|MERGE_RESOLUTION|>--- conflicted
+++ resolved
@@ -293,15 +293,12 @@
 		return err
 	}
 
-<<<<<<< HEAD
 	genDocProvider := getGenDocProvider(cmtCfg)
 	genDoc, err := genDocProvider()
 	if err != nil {
 		return err
 	}
 
-=======
->>>>>>> 46119d13
 	var (
 		tmNode   *node.Node
 		gRPCOnly = svrCtx.Viper.GetBool(flagGRPCOnly)
@@ -312,11 +309,7 @@
 		svrCfg.GRPC.Enable = true
 	} else {
 		svrCtx.Logger.Info("starting node with ABCI CometBFT in-process")
-<<<<<<< HEAD
 		tmNode, err = startCmtNode(cmtCfg, genDocProvider, nodeKey, app, svrCtx)
-=======
-		tmNode, err = startCmtNode(cmtCfg, nodeKey, app, svrCtx)
->>>>>>> 46119d13
 		if err != nil {
 			return err
 		}
@@ -353,10 +346,7 @@
 		return err
 	}
 
-<<<<<<< HEAD
 	clientCtx = clientCtx.WithChainID(genDoc.ChainID)
-=======
->>>>>>> 46119d13
 	err = startAPIServer(ctx, g, cmtCfg, svrCfg, clientCtx, svrCtx, app, home, grpcSrv, metrics)
 	if err != nil {
 		return err
@@ -395,7 +385,6 @@
 }
 
 // TODO: Move nodeKey into being created within the function.
-<<<<<<< HEAD
 func startCmtNode(
 	cfg *cmtcfg.Config,
 	genDocProvider node.GenesisDocProvider,
@@ -403,21 +392,13 @@
 	app types.Application,
 	svrCtx *Context,
 ) (tmNode *node.Node, err error) {
-=======
-func startCmtNode(cfg *cmtcfg.Config, nodeKey *p2p.NodeKey, app types.Application, svrCtx *Context) (tmNode *node.Node, err error) {
->>>>>>> 46119d13
 	tmNode, err = node.NewNode(
 		cfg,
 		pvm.LoadOrGenFilePV(cfg.PrivValidatorKeyFile(), cfg.PrivValidatorStateFile()),
 		nodeKey,
 		proxy.NewLocalClientCreator(app),
-<<<<<<< HEAD
 		genDocProvider,
 		cmtcfg.DefaultDBProvider,
-=======
-		getGenDocProvider(cfg),
-		node.DefaultDBProvider,
->>>>>>> 46119d13
 		node.DefaultMetricsProvider(cfg.Instrumentation),
 		servercmtlog.CometLoggerWrapper{Logger: svrCtx.Logger},
 	)
@@ -477,7 +458,6 @@
 	return traceWriter, cleanup, nil
 }
 
-<<<<<<< HEAD
 func startGrpcServer(
 	ctx context.Context,
 	g *errgroup.Group,
@@ -486,19 +466,10 @@
 	svrCtx *Context,
 	app types.Application,
 ) (*grpc.Server, client.Context, error) {
-=======
-func startGrpcServer(ctx context.Context, g *errgroup.Group, config serverconfig.GRPCConfig, clientCtx client.Context, svrCtx *Context, app types.Application) (
-	*grpc.Server, client.Context, error,
-) {
->>>>>>> 46119d13
 	if !config.Enable {
 		// return grpcServer as nil if gRPC is disabled
 		return nil, clientCtx, nil
 	}
-<<<<<<< HEAD
-
-=======
->>>>>>> 46119d13
 	_, port, err := net.SplitHostPort(config.Address)
 	if err != nil {
 		return nil, clientCtx, err
@@ -546,7 +517,6 @@
 	return grpcSrv, clientCtx, nil
 }
 
-<<<<<<< HEAD
 func startAPIServer(
 	ctx context.Context,
 	g *errgroup.Group,
@@ -558,28 +528,12 @@
 	home string,
 	grpcSrv *grpc.Server,
 	metrics *telemetry.Metrics,
-=======
-func startAPIServer(ctx context.Context, g *errgroup.Group, cmtCfg *cmtcfg.Config, svrCfg serverconfig.Config,
-	clientCtx client.Context, svrCtx *Context, app types.Application, home string, grpcSrv *grpc.Server, metrics *telemetry.Metrics,
->>>>>>> 46119d13
 ) error {
 	if !svrCfg.API.Enable {
 		return nil
 	}
-<<<<<<< HEAD
 
 	clientCtx = clientCtx.WithHomeDir(home)
-=======
-	// TODO: Why do we reload and unmarshal the entire genesis doc in order to get the chain ID.
-	// surely theres a better way. This is likely a serious node start time overhead.
-	genDocProvider := getGenDocProvider(cmtCfg)
-	genDoc, err := genDocProvider()
-	if err != nil {
-		return err
-	}
-
-	clientCtx = clientCtx.WithHomeDir(home).WithChainID(genDoc.ChainID)
->>>>>>> 46119d13
 
 	apiSrv := api.New(clientCtx, svrCtx.Logger.With("module", "api-server"), grpcSrv)
 	app.RegisterAPIRoutes(apiSrv, svrCfg.API)
@@ -591,10 +545,6 @@
 	g.Go(func() error {
 		return apiSrv.Start(ctx, svrCfg)
 	})
-<<<<<<< HEAD
-
-=======
->>>>>>> 46119d13
 	return nil
 }
 
